# Tinode Instant Messaging Server

<img src="docs/logo.svg" align="left" width=128 height=128> Instant messaging server. Backend in pure [Go](http://golang.org) (license [GPL 3.0](http://www.gnu.org/licenses/gpl-3.0.en.html)), client-side binding in Java, Javascript, and Swift, as well as [gRPC](https://grpc.io/) client support for C++, C#, Go, Java, Node, PHP, Python, Ruby, Objective-C, etc. (license [Apache 2.0](http://www.apache.org/licenses/LICENSE-2.0)). Wire transport is JSON over websocket (long polling is also available) for custom bindings, or [protobuf](https://developers.google.com/protocol-buffers/) with gRPC. Persistent storage [RethinkDB](http://rethinkdb.com/) and MySQL. A third-party [DynamoDB adapter](https://github.com/riandyrn/chat/tree/master/server/db/dynamodb) also exists. Other databases can be supported by writing custom adapters.

Tinode is *not* XMPP/Jabber. It is *not* compatible with XMPP. It's meant as a replacement for XMPP. On the surface, it's a lot like open source WhatsApp or Telegram.

Version 0.16. This is beta-quality software: feature-complete but probably with a few bugs. Follow [instructions](INSTALL.md) to install and run or use one of the cloud services below. Read [API documentation](docs/API.md).

<img src="docs/app-store.svg" style="opacity:0.35" height=36> <img src="docs/play-store.svg" style="opacity:0.35" height=36> <a href="https://web.tinode.co/"><img src="docs/web-app.svg" height=36></a>

## Why?

The promise of [XMPP](http://xmpp.org/) was to deliver federated instant messaging: anyone would be able to spin up an IM server capable of exchanging messages with any other XMPP server in the world. Unfortunately, XMPP never delivered on this promise. Instant messengers are still a bunch of incompatible walled gardens, similar to what AoL of the late 1990s was to the open Internet.

The goal of this project is to deliver on XMPP's original vision: create a modern open platform for federated instant messaging with an emphasis on mobile communication. A secondary goal is to create a decentralized IM platform that is much harder to track and block by the governments.


## Getting support

* Read [API documentation](docs/API.md) and [FAQ](docs/faq.md).
* For support, general questions, discussions post to [https://groups.google.com/d/forum/tinode](https://groups.google.com/d/forum/tinode).
* For bugs and feature requests [open an issue](https://github.com/tinode/chat/issues/new).


## Public service

A public Tinode service is now available. You can register and use it just like any other instant messenger. Keep in mind that demo accounts present in [sandbox](https://sandbox.tinode.co/) are not available in the public service. You must register an account using valid email in order to use the service.

### Web

TinodeWeb, a single page web app, is available at https://web.tinode.co/ ([source](https://github.com/tinode/webapp/)). See screenshots below.

<<<<<<< HEAD
Log in as one of `alice`, `bob`, `carol`, `dave`, `frank`. Password is `<login>123`, e.g. login for `alice` is `alice123`. You can discover other users by email or phone by prefixing them with `email:` or `tel:` respectively. Emails are `<login>@example.com`, e.g. `alice@example.com`, phones are `+17025550001` through `+17025550009`.

If you register a new account you are asked for an email address to send validation code to. For demo purposes, you may use `123456` as a universal validation code. The code you get in the email is also valid.

[Docker images](https://hub.docker.com/u/tinode/) with the same demo are available.

### Android

[Tindroid](https://github.com/tinode/tindroid) is stable and functional. See the screenshots below. A [debug APK](https://github.com/tinode/tindroid/releases/latest) is provided for convenience.

### Command Line
=======
### iOS

[Tinode for iOS](https://apps.apple.com/app/reference-to-tinodios-here/id123) a.k.a. Tinodios is stable and functional ([source](https://github.com/tinode/ios)). See screenshots below.

### Android

[Tinode for Android](https://play.google.com/store/apps/details?id=co.tinode.tindroid) a.k.a. Tindroid is stable and functional ([source](https://github.com/tinode/tindroid)). See screenshots below.
>>>>>>> c453f695


## Demo/Sandbox

A sandboxed demo service is available at https://sandbox.tinode.co/.

Login as one of `alice`, `bob`, `carol`, `dave`, `frank`. Password is `<login>123`, e.g. login for `alice` is `alice123`. You can discover other users by email or phone by prefixing them with `email:` or `tel:` respectively. Emails are `<login>@example.com`, e.g. `alice@example.com`, phones are `+17025550001` through `+17025550009`.

If you register a new account you are asked for an email address to send validation code to. For demo purposes you may use `123456` as a universal validation code. The code you get in the email is also valid.

<<<<<<< HEAD
* The demo uses a single minified javascript bundle and minified CSS. The un-minified version is available at https://web.tinode.co/index-dev.html
=======
### Sandbox Notes
>>>>>>> c453f695

* The sandbox server is reset (all data wiped) every night at 3:15am Pacific time. An error message `User not found or offline` means the server was reset while you were connected. If you see it on the web, reload and relogin. On Android log out and re-login. If the database was changed, delete the app then reinstall.
* Sandbox user `Tino` is a [basic chatbot](./chatbot) which responds with a [random quote](http://fortunes.cat-v.org/) to any message.
* As generally accepted, when you register a new account you are asked for an email address. The server will send an email with a verification code to that address and you can use it to validate the account. To make things easier for testing, the server will also accept `123456` as a verification code. Remove line `"debug_response": "123456"` from `tinode.conf` to disable this option.
* The sandbox server is configured to use [ACME](https://letsencrypt.org/) TLS [implementation](https://godoc.org/golang.org/x/crypto/acme) with hard-coded requirement for [SNI](https://en.wikipedia.org/wiki/Server_Name_Indication). If you are unable to connect then the most likely reason is your TLS client's missing support for SNI. Use a different client.
* The default web app loads a single minified javascript bundle and minified css. The un-minified version is also available at https://sandbox.tinode.co/index-dev.html
* [Docker images](https://hub.docker.com/u/tinode/) with the same demo are available.
* You are welcome to test your client software against the sandbox, hack it, etc. No DDoS-ing though please.

## Features

### Supported

* [Android](https://github.com/tinode/tindroid/), [iOS](https://github.com/tinode/ios), [web](https://github.com/tinode/webapp/), and [command line](tn-cli/) clients.
* One-on-one messaging.
* Group messaging with every member's access permissions managed individually. The maximum number of members is configurable (128 by default).
* Topic access control with permissions for various actions.
* Server-generated presence notifications for people, topics.
* Support for custom authentication backends.
* Sharded clustering with failover.
* Persistent message store, paginated message history.
* Javascript bindings with no external dependencies.
* Java bindings (dependencies: [Jackson](https://github.com/FasterXML/jackson), [Java-Websocket](https://github.com/TooTallNate/Java-WebSocket)). Suitable for Android but with no Android SDK dependencies.
* Websocket, long polling, and [gRPC](https://grpc.io/) over TCP transports.
* JSON or [protobuf version 3](https://developers.google.com/protocol-buffers/) wire protocols.
* [TLS](https://en.wikipedia.org/wiki/Transport_Layer_Security) with [Letsencrypt](https://letsencrypt.org/) or conventional certificates.
* User search/discovery.
* Rich formatting of messages, markdown-style: \*style\* &rarr; **style**.
* Inline images and file attachments.
* Forms and templated responses suitable for chatbots.
* Message status notifications: message delivery to server; received and read notifications; typing notifications.
* Support for client-side data caching.
* Ability to block unwanted communication server-side.
* Anonymous users (important for use cases related to tech support over chat).
* Android and [web](https://caniuse.com/#feat=push-api) push notifications using [FCM](https://firebase.google.com/docs/cloud-messaging/).
* Storage and out of band transfer of large objects like video files using a local file system or Amazon S3.
* Plugins to extend functionality like enabling chatbots.

### Planned

* [Federation](https://en.wikipedia.org/wiki/Federation_(information_technology)).
* End to end encryption with [OTR](https://en.wikipedia.org/wiki/Off-the-Record_Messaging) for one-on-one messaging and undecided method for group messaging.
* Group messaging with an unlimited number (or hundreds of thousands) of members with bearer token access control.
* Hot standby.
* Different levels of message persistence (from strict persistence to "store until delivered" to purely ephemeral messaging).

## Third-Party Licenses

* Demo avatars and some other graphics are from https://www.pexels.com/ under [CC0](https://www.pexels.com/photo-license/) license.
* Web and Android background patterns are from http://subtlepatterns.com/ under [CC BY-SA 3.0](https://creativecommons.org/licenses/by-sa/3.0/) license.
* Android icons are from https://material.io/tools/icons/ under [Apache 2.0](https://www.apache.org/licenses/LICENSE-2.0.html) license.
* Some iOS icons are from https://icons8.com/ under [CC BY-ND 3.0](https://icons8.com/license) license.

## Screenshots

### [Android](https://github.com/tinode/tindroid/)

<p align="center">
<img src="docs/android-contacts.png" alt="Android screenshot: list of chats" width=270 /> <img src="docs/android-chat.png" alt="Android screenshot: one conversation" width=270 />
</p>

### [iOS](https://github.com/tinode/ios)

<p align="center">
<img src="docs/ios-contacts.png" alt="iOS screenshot: list of chats" width=207 /> <img src="docs/ios-chat.png" alt="iOS screenshot: one conversation" width=207 /> <img src="docs/ios-account.png" alt="iOS screenshot: account settings" width="207" />
</p>

### [Desktop Web](https://github.com/tinode/webapp/)

<p align="center">
  <img src="docs/web-desktop-2.png" alt="Desktop web: full app" width=866 />
</p>

### [Mobile Web](https://github.com/tinode/webapp/)

<p align="center">
  <kbd><img src="docs/web-mob-contacts-1.png" alt="Mobile web: contacts" width=323 /></kbd> <kbd><img src="docs/web-mob-chat-1.png" alt="Mobile web: chat" width=323 /></kbd> <kbd><img src="docs/web-mob-info-1.png" alt="Mobile web: topic info" width=323 /></kbd> <kbd><img src="docs/web-mob-new-chat-1.png" alt="Mobile web: start new 1:1 chat" width=323 /></kbd>
</p>


#### SEO Strings

Words 'chat' and 'instant messaging' in Chinese, Russian, Persian and a few other languages.

* 聊天室 即時通訊
* чат мессенджер
* インスタントメッセージ
* 인스턴트 메신저
* پیام‌رسانی فوری گپ
* تراسل فوري
* Nhắn tin tức thời
* anlık mesajlaşma sohbet
* mensageiro instantâneo
* pesan instan
* mensajería instantánea<|MERGE_RESOLUTION|>--- conflicted
+++ resolved
@@ -30,48 +30,34 @@
 
 TinodeWeb, a single page web app, is available at https://web.tinode.co/ ([source](https://github.com/tinode/webapp/)). See screenshots below.
 
-<<<<<<< HEAD
-Log in as one of `alice`, `bob`, `carol`, `dave`, `frank`. Password is `<login>123`, e.g. login for `alice` is `alice123`. You can discover other users by email or phone by prefixing them with `email:` or `tel:` respectively. Emails are `<login>@example.com`, e.g. `alice@example.com`, phones are `+17025550001` through `+17025550009`.
-
-If you register a new account you are asked for an email address to send validation code to. For demo purposes, you may use `123456` as a universal validation code. The code you get in the email is also valid.
-
-[Docker images](https://hub.docker.com/u/tinode/) with the same demo are available.
-
 ### Android
 
 [Tindroid](https://github.com/tinode/tindroid) is stable and functional. See the screenshots below. A [debug APK](https://github.com/tinode/tindroid/releases/latest) is provided for convenience.
 
-### Command Line
-=======
 ### iOS
 
-[Tinode for iOS](https://apps.apple.com/app/reference-to-tinodios-here/id123) a.k.a. Tinodios is stable and functional ([source](https://github.com/tinode/ios)). See screenshots below.
+[Tinode for iOS](https://apps.apple.com/app/reference-to-tinodios-here/id123) a.k.a. Tinodios is stable and functional ([source](https://github.com/tinode/ios)). See the screenshots below.
 
 ### Android
 
-[Tinode for Android](https://play.google.com/store/apps/details?id=co.tinode.tindroid) a.k.a. Tindroid is stable and functional ([source](https://github.com/tinode/tindroid)). See screenshots below.
->>>>>>> c453f695
+[Tinode for Android](https://play.google.com/store/apps/details?id=co.tinode.tindroid) a.k.a. Tindroid is stable and functional ([source](https://github.com/tinode/tindroid)). See the screenshots below.
 
 
 ## Demo/Sandbox
 
 A sandboxed demo service is available at https://sandbox.tinode.co/.
 
-Login as one of `alice`, `bob`, `carol`, `dave`, `frank`. Password is `<login>123`, e.g. login for `alice` is `alice123`. You can discover other users by email or phone by prefixing them with `email:` or `tel:` respectively. Emails are `<login>@example.com`, e.g. `alice@example.com`, phones are `+17025550001` through `+17025550009`.
+Log in as one of `alice`, `bob`, `carol`, `dave`, `frank`. Password is `<login>123`, e.g. login for `alice` is `alice123`. You can discover other users by email or phone by prefixing them with `email:` or `tel:` respectively. Emails are `<login>@example.com`, e.g. `alice@example.com`, phones are `+17025550001` through `+17025550009`.
 
 If you register a new account you are asked for an email address to send validation code to. For demo purposes you may use `123456` as a universal validation code. The code you get in the email is also valid.
 
-<<<<<<< HEAD
-* The demo uses a single minified javascript bundle and minified CSS. The un-minified version is available at https://web.tinode.co/index-dev.html
-=======
 ### Sandbox Notes
->>>>>>> c453f695
 
 * The sandbox server is reset (all data wiped) every night at 3:15am Pacific time. An error message `User not found or offline` means the server was reset while you were connected. If you see it on the web, reload and relogin. On Android log out and re-login. If the database was changed, delete the app then reinstall.
 * Sandbox user `Tino` is a [basic chatbot](./chatbot) which responds with a [random quote](http://fortunes.cat-v.org/) to any message.
 * As generally accepted, when you register a new account you are asked for an email address. The server will send an email with a verification code to that address and you can use it to validate the account. To make things easier for testing, the server will also accept `123456` as a verification code. Remove line `"debug_response": "123456"` from `tinode.conf` to disable this option.
 * The sandbox server is configured to use [ACME](https://letsencrypt.org/) TLS [implementation](https://godoc.org/golang.org/x/crypto/acme) with hard-coded requirement for [SNI](https://en.wikipedia.org/wiki/Server_Name_Indication). If you are unable to connect then the most likely reason is your TLS client's missing support for SNI. Use a different client.
-* The default web app loads a single minified javascript bundle and minified css. The un-minified version is also available at https://sandbox.tinode.co/index-dev.html
+* The default web app loads a single minified javascript bundle and minified CSS. The un-minified version is also available at https://sandbox.tinode.co/index-dev.html
 * [Docker images](https://hub.docker.com/u/tinode/) with the same demo are available.
 * You are welcome to test your client software against the sandbox, hack it, etc. No DDoS-ing though please.
 
