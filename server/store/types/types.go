--- conflicted
+++ resolved
@@ -620,17 +620,10 @@
 
 const (
 	// An invitation to subscribe
-<<<<<<< HEAD
-	InvReq InviteAction = iota
-	// A request to aprove a subscription
-	InvAppr
-	// Request approved or subscribed by a third party, no action required
-=======
 	InvInv InviteAction = iota
 	// A topic admin is asked to aprove a subscription
 	InvAppr
 	// Change notification: request approved or subscribed by a third party or some such, no action required
->>>>>>> 1771bb1f
 	InvUpd
 	// Unsubscribe succeeded or unsubscribed by a third party or topic deleted
 	InvDel
@@ -638,13 +631,8 @@
 
 func (a InviteAction) String() string {
 	switch a {
-<<<<<<< HEAD
-	case InvReq:
-		return "req"
-=======
 	case InvInv:
 		return "inv"
->>>>>>> 1771bb1f
 	case InvAppr:
 		return "appr"
 	case InvUpd:
